--- conflicted
+++ resolved
@@ -1,13 +1,7 @@
 package ardb
 
 import (
-<<<<<<< HEAD
-	"strconv"
-=======
-	"context"
-
 	"github.com/g8os/blockstor/log"
->>>>>>> a3644a04
 
 	"github.com/garyburd/redigo/redis"
 )
@@ -54,28 +48,16 @@
 }
 
 // Merge implements backendStorage.Merge
-<<<<<<< HEAD
 func (ss *nonDedupedStorage) Merge(blockIndex, offset int64, content []byte) (mergedContent []byte, err error) {
-	key := ss.getKey(blockIndex)
-
-=======
-func (ss *nonDedupedStorage) Merge(blockIndex, offset int64, content []byte) (err error) {
->>>>>>> a3644a04
 	conn, err := ss.provider.RedisConnection(blockIndex)
 	if err != nil {
 		return
 	}
 	defer conn.Close()
 
-<<<<<<< HEAD
-	mergedContent, _ = redis.Bytes(conn.Do("GET", key))
+	mergedContent, _ = redis.Bytes(conn.Do("HGET", ss.vdiskID, blockIndex))
 	if ocl := int64(len(mergedContent)); ocl == 0 {
 		mergedContent = make([]byte, ss.blockSize)
-=======
-	origContent, _ := redis.Bytes(conn.Do("HGET", ss.vdiskID, blockIndex))
-	if ocl := int64(len(origContent)); ocl == 0 {
-		origContent = make([]byte, ss.blockSize)
->>>>>>> a3644a04
 	} else if ocl < ss.blockSize {
 		oc := make([]byte, ss.blockSize)
 		copy(oc, mergedContent)
@@ -86,11 +68,7 @@
 	copy(mergedContent[offset:], content)
 
 	// store new content, as the merged version is non-zero
-<<<<<<< HEAD
-	_, err = conn.Do("SET", key, mergedContent)
-=======
-	_, err = conn.Do("HSET", ss.vdiskID, blockIndex, origContent)
->>>>>>> a3644a04
+	_, err = conn.Do("HSET", ss.vdiskID, blockIndex, mergedContent)
 	return
 }
 
@@ -124,24 +102,6 @@
 	return
 }
 
-<<<<<<< HEAD
-// get the unique key for a block,
-// based on its index and the shared vdiskID
-func (ss *nonDedupedStorage) getKey(blockIndex int64) string {
-	//Is twice as fast as fmt.Sprintf
-	return ss.vdiskID + ":" + strconv.FormatInt(blockIndex, 10)
-=======
-// Close implements backendStorage.Close
-func (ss *nonDedupedStorage) Close() error {
-	return nil // nothing to close
-}
-
-// GoBackground implements backendStorage.GoBackground
-func (ss *nonDedupedStorage) GoBackground(ctx context.Context) {
-	// no background thread needed
->>>>>>> a3644a04
-}
-
 // isZeroContent detects if a given content buffer is completely filled with 0s
 func (ss *nonDedupedStorage) isZeroContent(content []byte) bool {
 	for _, c := range content {
