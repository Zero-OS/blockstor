package ardb

import (
	"context"
	"time"

	"github.com/g8os/blockstor/log"

	"github.com/g8os/blockstor/gonbdserver/nbd"
	"github.com/g8os/blockstor/storagecluster"
<<<<<<< HEAD
	"github.com/g8os/blockstor/tlog/schema"
	"github.com/g8os/blockstor/tlog/tlogclient"
	tlogserver "github.com/g8os/blockstor/tlog/tlogserver/server"
	"github.com/g8os/gonbdserver/nbd"
	"github.com/siddontang/go/log"
=======
>>>>>>> a3644a04
)

func newBackend(vdiskID string, blockSize int64, size uint64, storage backendStorage, storageClusterClient *storagecluster.ClusterClient, tlogClient *tlogclient.Client) (backend *Backend) {
	backend = &Backend{
		vdiskID:              vdiskID,
		blockSize:            blockSize,
		size:                 size,
		storage:              storage,
		storageClusterClient: storageClusterClient,
	}

	if tlogClient != nil {
		backend.tlogClient = tlogClient
		backend.transactionCh = make(chan transaction, transactionChCapacity)
	}

	return
}

//Backend is a nbd.Backend implementation on top of ARDB
type Backend struct {
	vdiskID              string
	blockSize            int64
	size                 uint64
	storage              backendStorage
	storageClusterClient *storagecluster.ClusterClient
	backgroundCancelFn   context.CancelFunc

	// tlog properties
	tlogClient    *tlogclient.Client
	tlogCounter   uint64
	transactionCh chan transaction
}

type transaction struct {
	Operation uint8
	Content   []byte
	Offset    uint64
	Timestamp uint64
	Size      uint64
}

//WriteAt implements nbd.Backend.WriteAt
func (ab *Backend) WriteAt(ctx context.Context, b []byte, offset int64) (bytesWritten int64, err error) {
	blockIndex := offset / ab.blockSize
	offsetInsideBlock := offset % ab.blockSize

	length := int64(len(b))
	if offsetInsideBlock == 0 && length == ab.blockSize {
		// Option 1.
		// Which is hopefully the most common option
		// in this option we write without an offset,
		// and write a full-sized block, thus no merging required
		err = ab.storage.Set(blockIndex, b)
	} else {
		// Option 2.
		// We need to merge both contents.
		// the length can't be bigger, as that is guaranteed by gonbdserver
		_, err = ab.storage.Merge(blockIndex, offsetInsideBlock, b)
	}

	if err != nil {
		log.Debugf(
			"backend failed to WriteAt %d (offset=%d): %s",
			blockIndex, offsetInsideBlock, err.Error())
		return
	}

<<<<<<< HEAD
	// send tlog async
	if ab.tlogClient != nil {
		ab.sendTransaction(uint64(offset), schema.OpWrite, b, uint64(length))
	}

	if fua {
		err = ab.Flush(ctx)
		if err != nil {
			return
		}
	}

=======
>>>>>>> a3644a04
	bytesWritten = int64(len(b))
	return
}

//WriteZeroesAt implements nbd.Backend.WriteZeroesAt
func (ab *Backend) WriteZeroesAt(ctx context.Context, offset, length int64) (bytesWritten int64, err error) {
	blockIndex := offset / ab.blockSize
	offsetInsideBlock := offset % ab.blockSize

	if offsetInsideBlock == 0 && length == ab.blockSize {
		// Option 1.
		// Which is hopefully the most common option
		// in this option we have no offset, and require the full blockSize,
		// therefore we can simply delete it
		err = ab.storage.Delete(blockIndex)
	} else {
		// Option 2.
		// We need to write zeroes at an offset,
		// or the zeroes don't cover the entire block
		_, err = ab.mergeZeroes(blockIndex, offsetInsideBlock, length)
	}

	if err != nil {
		log.Debugf(
			"backend failed to WriteZeroesAt %d (offset=%d, length=%d): %s",
			blockIndex, offsetInsideBlock, length, err.Error())
		return
	}

<<<<<<< HEAD
	// send tlog async
	if ab.tlogClient != nil {
		ab.sendTransaction(uint64(offset), schema.OpWriteZeroesAt, nil, uint64(length))
	}

	if fua {
		err = ab.Flush(ctx)
		if err != nil {
			return
		}
	}

=======
>>>>>>> a3644a04
	bytesWritten = length
	return
}

// MergeZeroes implements storage.MergeZeroes
//  The length + offset should not exceed the blocksize
<<<<<<< HEAD
func (ab *Backend) mergeZeroes(blockIndex, offset, length int64) (mergedContent []byte, err error) {
	mergedContent, err = ab.storage.Get(blockIndex)
=======
func (ab *Backend) mergeZeroes(blockIndex, offset, length int64) (err error) {
	content, err := ab.storage.Get(blockIndex)
>>>>>>> a3644a04
	if err != nil {
		return
	}

	//If the original content does not exist, no need to fill it with 0's
	if mergedContent == nil {
		return
	}
	// Assume the length of the original content == blocksize
	for i := offset; i < offset+length; i++ {
		mergedContent[i] = 0
	}

	// store new content
	err = ab.storage.Set(blockIndex, mergedContent)
	return
}

//ReadAt implements nbd.Backend.ReadAt
func (ab *Backend) ReadAt(ctx context.Context, offset, length int64) (payload []byte, err error) {
	blockIndex := offset / ab.blockSize

	// try to read the payload
	payload, err = ab.storage.Get(blockIndex)
	if err != nil {
		return
	}

	// calculate the local offset and the length of the read payload
	offsetInsideBlock := offset % ab.blockSize
	contentLength := int64(len(payload))

	if totalLength := offsetInsideBlock + length; contentLength >= totalLength {
		// Option 1
		// we have read content,
		// and the content is long enough to cover everything including the offset
		payload = payload[offsetInsideBlock:totalLength]
	} else {
		// Option 2
		// We have read no content,
		// or we have read content, but it might be shorter than the local offset,
		// or the read content might only cover partly beyond the local offset.
		p := make([]byte, length)
		if contentLength >= offsetInsideBlock {
			copy(p, payload[offsetInsideBlock:])
		}
		payload = p
	}

	return
}

//TrimAt implements nbd.Backend.TrimAt
func (ab *Backend) TrimAt(ctx context.Context, offset, length int64) (int64, error) {
	return 0, nil
}

//Flush implements nbd.Backend.Flush
func (ab *Backend) Flush(ctx context.Context) (err error) {
	err = ab.storage.Flush()
	return
}

//Close implements nbd.Backend.Close
func (ab *Backend) Close(ctx context.Context) (err error) {
	ab.storageClusterClient.Close()
	if ab.backgroundCancelFn != nil {
		ab.backgroundCancelFn()
	}
	return
}

//Geometry implements nbd.Backend.Geometry
func (ab *Backend) Geometry(ctx context.Context) (nbd.Geometry, error) {
	return nbd.Geometry{
		Size:               ab.size,
		MinimumBlockSize:   1,
		PreferredBlockSize: uint64(ab.blockSize),
		MaximumBlockSize:   32 * 1024 * 1024,
	}, nil
}

//HasFua implements nbd.Backend.HasFua
// Yes, we support fua
func (ab *Backend) HasFua(ctx context.Context) bool {
	return true
}

//HasFlush implements nbd.Backend.HasFlush
// Yes, we support flush
func (ab *Backend) HasFlush(ctx context.Context) bool {
	return true
}

// GoBackground implements Backend.GoBackground
// and the actual work is delegated to the underlying storage
func (ab *Backend) GoBackground(ctx context.Context) {
	if ab.tlogClient == nil {
		// when no tlog client is defined,
		// we do not require a background thread
		return
	}

	respChan := ab.tlogClient.Recv(transactionChCapacity)

	log.Debug(
		"starting backend background thread for vdisk:",
		ab.vdiskID)

	ctx, ab.backgroundCancelFn = context.WithCancel(ctx)
	for {
		select {
		case transaction := <-ab.transactionCh:
			err := ab.tlogClient.Send(
				transaction.Operation,
				ab.tlogCounter,
				transaction.Offset,
				transaction.Timestamp,
				transaction.Content,
				transaction.Size,
			)
			if err != nil {
				log.Infof(
					"couldn't send tlog for vdisk %s: %v",
					ab.vdiskID, err)
				continue
			}
		case tResp := <-respChan:
			if tResp.Err != nil {
				log.Infof("tlog for vdisk %s failed to recv: %v",
					ab.vdiskID, tResp.Err)
				continue
			}

			if tResp.Resp.Status < 0 {
				log.Infof("tlog call for vdisk %s failed (%d)",
					ab.vdiskID, tResp.Resp.Status)
				continue
			}

			ab.tlogCounter++

		case <-ctx.Done():
			log.Debug(
				"forcefully exit backend background thread for vdisk:",
				ab.vdiskID)
			return
		}
	}
}

func (ab *Backend) sendTransaction(offset uint64, op uint8, content []byte, length uint64) {
	ab.transactionCh <- transaction{
		Operation: op,
		Content:   content,
		Timestamp: uint64(time.Now().Unix()),
		Offset:    offset,
		Size:      length,
	}
}

var (
	transactionChCapacity = tlogserver.DefaultConfig().FlushSize * 2
)<|MERGE_RESOLUTION|>--- conflicted
+++ resolved
@@ -8,14 +8,9 @@
 
 	"github.com/g8os/blockstor/gonbdserver/nbd"
 	"github.com/g8os/blockstor/storagecluster"
-<<<<<<< HEAD
 	"github.com/g8os/blockstor/tlog/schema"
 	"github.com/g8os/blockstor/tlog/tlogclient"
 	tlogserver "github.com/g8os/blockstor/tlog/tlogserver/server"
-	"github.com/g8os/gonbdserver/nbd"
-	"github.com/siddontang/go/log"
-=======
->>>>>>> a3644a04
 )
 
 func newBackend(vdiskID string, blockSize int64, size uint64, storage backendStorage, storageClusterClient *storagecluster.ClusterClient, tlogClient *tlogclient.Client) (backend *Backend) {
@@ -84,21 +79,11 @@
 		return
 	}
 
-<<<<<<< HEAD
 	// send tlog async
 	if ab.tlogClient != nil {
 		ab.sendTransaction(uint64(offset), schema.OpWrite, b, uint64(length))
 	}
 
-	if fua {
-		err = ab.Flush(ctx)
-		if err != nil {
-			return
-		}
-	}
-
-=======
->>>>>>> a3644a04
 	bytesWritten = int64(len(b))
 	return
 }
@@ -128,34 +113,19 @@
 		return
 	}
 
-<<<<<<< HEAD
 	// send tlog async
 	if ab.tlogClient != nil {
 		ab.sendTransaction(uint64(offset), schema.OpWriteZeroesAt, nil, uint64(length))
 	}
 
-	if fua {
-		err = ab.Flush(ctx)
-		if err != nil {
-			return
-		}
-	}
-
-=======
->>>>>>> a3644a04
 	bytesWritten = length
 	return
 }
 
 // MergeZeroes implements storage.MergeZeroes
 //  The length + offset should not exceed the blocksize
-<<<<<<< HEAD
 func (ab *Backend) mergeZeroes(blockIndex, offset, length int64) (mergedContent []byte, err error) {
 	mergedContent, err = ab.storage.Get(blockIndex)
-=======
-func (ab *Backend) mergeZeroes(blockIndex, offset, length int64) (err error) {
-	content, err := ab.storage.Get(blockIndex)
->>>>>>> a3644a04
 	if err != nil {
 		return
 	}
