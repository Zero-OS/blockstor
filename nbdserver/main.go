package main

import (
	"context"
	"flag"
	"fmt"
	"net/http"
	"sync"

	_ "net/http/pprof"

	"github.com/g8os/blockstor/log"

	"github.com/g8os/blockstor/gonbdserver/nbd"
	"github.com/g8os/blockstor/nbdserver/ardb"
	"github.com/g8os/blockstor/nbdserver/lba"
	"github.com/g8os/blockstor/redisstub"
	"github.com/g8os/blockstor/storagecluster"
<<<<<<< HEAD
	tlogserver "github.com/g8os/blockstor/tlog/tlogserver/server"
	"github.com/g8os/gonbdserver/nbd"
=======
>>>>>>> a3644a04
)

func main() {
	var inMemoryStorage bool
	var tlsonly bool
	var verbose bool
	var lbacachelimit int64
	var profileAddress string
	var protocol string
	var address string
<<<<<<< HEAD
	var vdiskSize int
	var gridapiaddress string
	var tlogrpcaddress string
	var rootArdbConnectionString string
	var testArdbConnectionStrings string
	var exports string
	var nonDedupedExports string
=======
	var configPath string
	var logPath string
	var syslogTag string
>>>>>>> a3644a04
	flag.BoolVar(&verbose, "v", false, "when false, only log warnings and errors")
	flag.StringVar(&logPath, "logfile", "", "optionally log everything also to the specified file")
	flag.StringVar(&syslogTag, "syslog", "", "optionally log everything also to the system log")
	flag.BoolVar(&inMemoryStorage, "memorystorage", false, "Stores the data in memory only, usefull for testing or benchmarking")
	flag.BoolVar(&tlsonly, "tlsonly", false, "Forces all nbd connections to be tls-enabled")
	flag.StringVar(&profileAddress, "profileaddress", "", "Enables profiling of this server as an http service")
	flag.StringVar(&protocol, "protocol", "unix", "Protocol to listen on, 'tcp' or 'unix'")
	flag.StringVar(&address, "address", "/tmp/nbd-socket", "Address to listen on, unix socket or tcp address, ':6666' for example")
<<<<<<< HEAD
	flag.StringVar(&gridapiaddress, "gridapi", "", "Address of the grid api REST API, leave empty to use the embedded stub")
	flag.StringVar(&tlogrpcaddress, "tlogrpc", "", "Address of the tlog RPC, set to 'auto' to use the inmemory version (test/dev only)")
	flag.StringVar(&rootArdbConnectionString, "rootardb", "", "Address of the root ardb connection string, used in case content can't be found in local storage")
	flag.StringVar(&nonDedupedExports, "nondeduped", "", "when using the embedded gridapi, comma seperated list of exports that should not be deduped")
	flag.StringVar(&testArdbConnectionStrings, "testardbs", "localhost:16379,localhost:16379", "Comma seperated list of ardb connection strings returned by the embedded backend controller, first one is the metadataserver")
	flag.IntVar(&vdiskSize, "vdisksize", 20, "Size in GiB to be used by nbdserver when using testards")
	flag.StringVar(&exports, "export", "default", "comma seperated list of exports to list and use")
=======
	flag.StringVar(&configPath, "config", "config.yml", "ARDB Config YAML File")
>>>>>>> a3644a04
	flag.Int64Var(&lbacachelimit, "lbacachelimit", ardb.DefaultLBACacheLimit,
		fmt.Sprintf("Cache limit of LBA in bytes, needs to be higher then %d (bytes in 1 shard)", lba.BytesPerShard))
	flag.Parse()

	logLevel := log.InfoLevel
	if verbose {
		logLevel = log.DebugLevel
	}
	log.SetLevel(logLevel)

	var logHandlers []log.Handler

	if syslogTag != "" {
		handler, err := log.SyslogHandler(syslogTag)
		if err != nil {
			log.Fatal(err)
		}
		logHandlers = append(logHandlers, handler)
	}
	if logPath != "" {
		handler, err := log.FileHandler(logPath)
		if err != nil {
			log.Fatal(err)
		}
		logHandlers = append(logHandlers, handler)
	}

<<<<<<< HEAD
	log.SetFlags(logFlags)
	log.Debugf("flags parsed: memorystorage=%t tslonly=%t profileaddress=%q protocol=%q address=%q gridapi=%q tlogrpc=%q nondeduped=%q rootardb=%q testardbs=%q vdisksize=%d export=%q lbacachelimit=%d",
		inMemoryStorage, tslonly,
		profileAddress,
		protocol, address,
		gridapiaddress,
		tlogrpcaddress,
		nonDedupedExports,
		rootArdbConnectionString,
		testArdbConnectionStrings,
		vdiskSize,
		exports,
=======
	log.SetHandlers(logHandlers...)

	log.Debugf("flags parsed: memorystorage=%t tlsonly=%t profileaddress=%q protocol=%q address=%q config=%q lbacachelimit=%d logfile=%q syslog=%q",
		inMemoryStorage, tlsonly,
		profileAddress,
		protocol, address,
		configPath,
>>>>>>> a3644a04
		lbacachelimit,
		logPath, syslogTag,
	)

	if len(profileAddress) > 0 {
		go func() {
			log.Info("profiling enabled, available on", profileAddress)
			err := http.ListenAndServe(profileAddress, http.DefaultServeMux)
			if err != nil {
				log.Info("profiler couldn't be started:", err)
			}
		}()
	}

<<<<<<< HEAD
	// create embedded grid api if needed
	if gridapiaddress == "" {
		log.Info("Starting embedded grid api")

		var s *httptest.Server
		var err error
		s, gridapiaddress, err = gridapi.NewGridAPIServer(
			testArdbConnectionStrings,
			strings.Split(nonDedupedExports, ","), vdiskSize)
		if err != nil {
			log.Fatal(err)
		}
		defer s.Close()
	}
	log.Info("Using grid api at", gridapiaddress)

	// create embedded tlog api if needed
	if tlogrpcaddress == "auto" {
		log.Info("Starting embedded (in-memory) tlogserver")
		config := tlogserver.DefaultConfig()

		// create embedded obj store servers (used to store tlogs)
		config.ValidateAndCreateObjStoreAddresses(true)

		// create server
		server, err := tlogserver.NewServer(config)
		if err != nil {
			log.Fatalf("couldn't create embedded tlogserver: %v", err)
		}

		tlogrpcaddress = server.ListenAddr()

		log.Debug("embedded (in-memory) tlogserver up and running")
		go server.Listen()
	}
	if tlogrpcaddress != "" {
		log.Info("Using tlog rpc at", tlogrpcaddress)
	}

=======
>>>>>>> a3644a04
	exportController, err := NewExportController(
		configPath,
		tlsonly,
	)
	if err != nil {
		log.Fatal(err)
	}

	var sessionWaitGroup sync.WaitGroup

	ctx, cancelFunc := context.WithCancel(context.Background())
	configCtx, configCancelFunc := context.WithCancel(ctx)
	defer func() {
		log.Info("Shutting down")
		configCancelFunc()
		cancelFunc()
		sessionWaitGroup.Wait()
		log.Info("Shutdown complete")
	}()

	s := nbd.ServerConfig{
		Protocol:      protocol,
		Address:       address,
		DefaultExport: "", // no default export is useful for our usecase
	}

	var poolDial ardb.DialFunc
	if inMemoryStorage {
		log.Info("Using in-memory block storage")
		memoryRedis := redisstub.NewMemoryRedis()
		go memoryRedis.Listen()
		defer memoryRedis.Close()
		poolDial = memoryRedis.Dial
	}

	redisPool := ardb.NewRedisPool(poolDial)
	defer redisPool.Close()

	storageClusterClientFactory, err := storagecluster.NewClusterClientFactory(
		configPath, log.New("storagecluster", logLevel, logHandlers...))
	if err != nil {
		log.Fatal(err)
	}

	// listens to incoming requests to create a dynamic StorageClusterConfig,
	// this is run on a goroutine, such that it can create
	// internal listeners as a goroutine
	go storageClusterClientFactory.Listen(configCtx)

	backendFactory, err := ardb.NewBackendFactory(ardb.BackendFactoryConfig{
<<<<<<< HEAD
		Pool:                     redisPool,
		SCClientFactory:          storageClusterClientFactory,
		GridAPIAddress:           gridapiaddress,
		TLogRPCAddress:           tlogrpcaddress,
		RootARDBConnectionString: rootArdbConnectionString,
		LBACacheLimit:            lbacachelimit,
=======
		Pool:            redisPool,
		SCClientFactory: storageClusterClientFactory,
		ConfigPath:      configPath,
		LBACacheLimit:   lbacachelimit,
>>>>>>> a3644a04
	})
	if err != nil {
		log.Fatal(err)
	}

	nbd.RegisterBackend("ardb", backendFactory.NewBackend)

	l, err := nbd.NewListener(log.New("nbdserver", logLevel, logHandlers...), s)
	if err != nil {
		log.Fatal(err)
		return
	}

	// set export config controller,
	// so we can generate the ExportConfig,
	// dynamically based on the given vdisk
	l.SetExportConfigManager(exportController)

	// listen to requests
	l.Listen(configCtx, ctx, &sessionWaitGroup)
}<|MERGE_RESOLUTION|>--- conflicted
+++ resolved
@@ -16,11 +16,7 @@
 	"github.com/g8os/blockstor/nbdserver/lba"
 	"github.com/g8os/blockstor/redisstub"
 	"github.com/g8os/blockstor/storagecluster"
-<<<<<<< HEAD
 	tlogserver "github.com/g8os/blockstor/tlog/tlogserver/server"
-	"github.com/g8os/gonbdserver/nbd"
-=======
->>>>>>> a3644a04
 )
 
 func main() {
@@ -31,19 +27,10 @@
 	var profileAddress string
 	var protocol string
 	var address string
-<<<<<<< HEAD
-	var vdiskSize int
-	var gridapiaddress string
 	var tlogrpcaddress string
-	var rootArdbConnectionString string
-	var testArdbConnectionStrings string
-	var exports string
-	var nonDedupedExports string
-=======
 	var configPath string
 	var logPath string
 	var syslogTag string
->>>>>>> a3644a04
 	flag.BoolVar(&verbose, "v", false, "when false, only log warnings and errors")
 	flag.StringVar(&logPath, "logfile", "", "optionally log everything also to the specified file")
 	flag.StringVar(&syslogTag, "syslog", "", "optionally log everything also to the system log")
@@ -52,17 +39,8 @@
 	flag.StringVar(&profileAddress, "profileaddress", "", "Enables profiling of this server as an http service")
 	flag.StringVar(&protocol, "protocol", "unix", "Protocol to listen on, 'tcp' or 'unix'")
 	flag.StringVar(&address, "address", "/tmp/nbd-socket", "Address to listen on, unix socket or tcp address, ':6666' for example")
-<<<<<<< HEAD
-	flag.StringVar(&gridapiaddress, "gridapi", "", "Address of the grid api REST API, leave empty to use the embedded stub")
 	flag.StringVar(&tlogrpcaddress, "tlogrpc", "", "Address of the tlog RPC, set to 'auto' to use the inmemory version (test/dev only)")
-	flag.StringVar(&rootArdbConnectionString, "rootardb", "", "Address of the root ardb connection string, used in case content can't be found in local storage")
-	flag.StringVar(&nonDedupedExports, "nondeduped", "", "when using the embedded gridapi, comma seperated list of exports that should not be deduped")
-	flag.StringVar(&testArdbConnectionStrings, "testardbs", "localhost:16379,localhost:16379", "Comma seperated list of ardb connection strings returned by the embedded backend controller, first one is the metadataserver")
-	flag.IntVar(&vdiskSize, "vdisksize", 20, "Size in GiB to be used by nbdserver when using testards")
-	flag.StringVar(&exports, "export", "default", "comma seperated list of exports to list and use")
-=======
 	flag.StringVar(&configPath, "config", "config.yml", "ARDB Config YAML File")
->>>>>>> a3644a04
 	flag.Int64Var(&lbacachelimit, "lbacachelimit", ardb.DefaultLBACacheLimit,
 		fmt.Sprintf("Cache limit of LBA in bytes, needs to be higher then %d (bytes in 1 shard)", lba.BytesPerShard))
 	flag.Parse()
@@ -90,28 +68,14 @@
 		logHandlers = append(logHandlers, handler)
 	}
 
-<<<<<<< HEAD
-	log.SetFlags(logFlags)
-	log.Debugf("flags parsed: memorystorage=%t tslonly=%t profileaddress=%q protocol=%q address=%q gridapi=%q tlogrpc=%q nondeduped=%q rootardb=%q testardbs=%q vdisksize=%d export=%q lbacachelimit=%d",
-		inMemoryStorage, tslonly,
-		profileAddress,
-		protocol, address,
-		gridapiaddress,
-		tlogrpcaddress,
-		nonDedupedExports,
-		rootArdbConnectionString,
-		testArdbConnectionStrings,
-		vdiskSize,
-		exports,
-=======
 	log.SetHandlers(logHandlers...)
 
-	log.Debugf("flags parsed: memorystorage=%t tlsonly=%t profileaddress=%q protocol=%q address=%q config=%q lbacachelimit=%d logfile=%q syslog=%q",
+	log.Debugf("flags parsed: memorystorage=%t tlsonly=%t profileaddress=%q protocol=%q address=%q tlogrpc=%q config=%q lbacachelimit=%d logfile=%q syslog=%q",
 		inMemoryStorage, tlsonly,
 		profileAddress,
 		protocol, address,
+		tlogrpcaddress,
 		configPath,
->>>>>>> a3644a04
 		lbacachelimit,
 		logPath, syslogTag,
 	)
@@ -125,23 +89,6 @@
 			}
 		}()
 	}
-
-<<<<<<< HEAD
-	// create embedded grid api if needed
-	if gridapiaddress == "" {
-		log.Info("Starting embedded grid api")
-
-		var s *httptest.Server
-		var err error
-		s, gridapiaddress, err = gridapi.NewGridAPIServer(
-			testArdbConnectionStrings,
-			strings.Split(nonDedupedExports, ","), vdiskSize)
-		if err != nil {
-			log.Fatal(err)
-		}
-		defer s.Close()
-	}
-	log.Info("Using grid api at", gridapiaddress)
 
 	// create embedded tlog api if needed
 	if tlogrpcaddress == "auto" {
@@ -166,8 +113,6 @@
 		log.Info("Using tlog rpc at", tlogrpcaddress)
 	}
 
-=======
->>>>>>> a3644a04
 	exportController, err := NewExportController(
 		configPath,
 		tlsonly,
@@ -218,19 +163,11 @@
 	go storageClusterClientFactory.Listen(configCtx)
 
 	backendFactory, err := ardb.NewBackendFactory(ardb.BackendFactoryConfig{
-<<<<<<< HEAD
-		Pool:                     redisPool,
-		SCClientFactory:          storageClusterClientFactory,
-		GridAPIAddress:           gridapiaddress,
-		TLogRPCAddress:           tlogrpcaddress,
-		RootARDBConnectionString: rootArdbConnectionString,
-		LBACacheLimit:            lbacachelimit,
-=======
 		Pool:            redisPool,
 		SCClientFactory: storageClusterClientFactory,
+		TLogRPCAddress:  tlogrpcaddress,
 		ConfigPath:      configPath,
 		LBACacheLimit:   lbacachelimit,
->>>>>>> a3644a04
 	})
 	if err != nil {
 		log.Fatal(err)
